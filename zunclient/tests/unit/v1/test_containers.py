--- conflicted
+++ resolved
@@ -497,19 +497,6 @@
             ('POST', '/v1/containers/%s/resize?w=%s&h=%s'
              % (CONTAINER1['id'], tty_weight, tty_height),
              {'Content-Length': '0'}, None)
-<<<<<<< HEAD
-        ]
-        self.assertEqual(expect, self.api.calls)
-        self.assertIsNone(containers)
-
-    def test_containers_top(self):
-        containers = self.mgr.top(CONTAINER1['id'])
-        expect = [
-            ('GET', '/v1/containers/%s/top?ps_args=None' % CONTAINER1['id'],
-             {'Content-Length': '0'}, None)
-        ]
-        self.assertEqual(expect, self.api.calls)
-=======
         ])
         expects.append([
             ('POST', '/v1/containers/%s/resize?h=%s&w=%s'
@@ -517,5 +504,13 @@
              {'Content-Length': '0'}, None)
         ])
         self.assertTrue(self.api.calls in expects)
->>>>>>> 02a527b4
+        self.assertIsNone(containers)
+
+    def test_containers_top(self):
+        containers = self.mgr.top(CONTAINER1['id'])
+        expect = [
+            ('GET', '/v1/containers/%s/top?ps_args=None' % CONTAINER1['id'],
+             {'Content-Length': '0'}, None)
+        ]
+        self.assertEqual(expect, self.api.calls)
         self.assertIsNone(containers)